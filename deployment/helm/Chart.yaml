--- conflicted
+++ resolved
@@ -15,17 +15,9 @@
 # This is the chart version. This version number should be incremented each time you make changes
 # to the chart and its templates, including the app version.
 # Versions are expected to follow Semantic Versioning (https://semver.org/)
-<<<<<<< HEAD
-version: 0.9.4
-=======
 version: 0.10.0
->>>>>>> 6ca28746
 
 # This is the version number of the application being deployed. This version number should be
 # incremented each time you make changes to the application. Versions are not expected to
 # follow Semantic Versioning. They should reflect the version the application is using.
-<<<<<<< HEAD
-appVersion: 0.9.4
-=======
-appVersion: 0.10.0
->>>>>>> 6ca28746
+appVersion: 0.10.0